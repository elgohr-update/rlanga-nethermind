language: csharp
mono: none
dotnet: 2.1.402
sudo: required
<<<<<<< HEAD

=======
git:
  depth: 3
notifications:
  slack:
    rooms:
      - demerzelsolutions:hzD3lmq2hbUgHuLFxjCOvk6x#team
      - demerzelsolutions:hzD3lmq2hbUgHuLFxjCOvk6x#general
>>>>>>> 00e8b043
jobs:
  include:
    # - stage: restore and build
    #   script: 
    #     - dotnet restore src/Nethermind
    #     - dotnet build src/Nethermind
    #   name: "Restore and build projects"
    # - script: dotnet build src/Nethermind
    #   name: "Build projects"
    - stage: run tests
      script: dotnet test src/Nethermind/Ethereum.Basic.Test
      name: "Ethereum.Basic.Test"
    # - script: dotnet test src/Nethermind/Ethereum.Blockchain.Block.Test
    #   name: "Ethereum.Blockchain.Block.Test"
    # - script: dotnet test src/Nethermind/Ethereum.Blockchain.Test
    #   name: "Ethereum.Blockchain.Test"
    # - script: dotnet test src/Nethermind/Ethereum.Difficulty.Test
    #   name: "Ethereum.Difficulty.Test"
    # - script: dotnet test src/Nethermind/Ethereum.HexPrefix.Test
    #   name: "Ethereum.HexPrefix.Test"
    # - script: dotnet test src/Nethermind/Ethereum.KeyAddress.Test
    #   name: "Ethereum.KeyAddress.Test"
    # - script: dotnet test src/Nethermind/Ethereum.PoW.Test
    #   name: "Ethereum.PoW.Test"
    # - script: dotnet test src/Nethermind/Ethereum.Rlp.Test
    #   name: "Ethereum.Rlp.Test"
    # - script: dotnet test src/Nethermind/Ethereum.Transaction.Test
    #   name: "Ethereum.Transaction.Test"
    # - script: dotnet test src/Nethermind/Ethereum.Transition.Test
    #   name: "Ethereum.Transition.Test"
    # - script: dotnet test src/Nethermind/Ethereum.Trie.Test
    #   name: "Ethereum.Trie.Test"
    # - script: dotnet test src/Nethermind/Ethereum.VM.Test
    #   name: "Ethereum.VM.Test"
    # - script: dotnet test src/Nethermind/Nethermind.Blockchain.Test
    #   name: "Nethermind.Blockchain.Test"
    # - script: dotnet test src/Nethermind/Nethermind.Config.Test
    #   name: "Nethermind.Config.Test"
    # - script: dotnet test src/Nethermind/Nethermind.Core.Test
    #   name: "Nethermind.Core.Test"
    # - script: dotnet test src/Nethermind/Nethermind.DataStreams.Test
    #   name: "Nethermind.DataStreams.Test"
    # - script: dotnet test src/Nethermind/Nethermind.Evm.Test
    #   name: "Nethermind.Evm.Test"
    # - script: dotnet test src/Nethermind/Nethermind.JsonRpc.Test
    #   name: "Nethermind.JsonRpc.Test"
    # - script: dotnet test src/Nethermind/Nethermind.KeyStore.Test
    #   name: "Nethermind.KeyStore.Test"
    - script: dotnet test src/Nethermind/Nethermind.Solc.Test
      name: "Nethermind.Solc.Test.Linux"
    - script: dotnet test src/Nethermind/Nethermind.Solc.Test
      name: "Nethermind.Solc.Test.Osx"
      os: osx
<<<<<<< HEAD
    # - script: dotnet test src/Nethermind/Nethermind.Mining.Test
    #   name: "Nethermind.Mining.Test"
    # - script:
    #   - sudo apt-get install libsnappy-dev 
    #   - dotnet test src/Nethermind/Nethermind.Network.Test
    #   name: "Nethermind.Network.Test"
    # - script: dotnet test src/Nethermind/Nethermind.Runner.Test
    #   name: "Nethermind.Runner.Test"
=======
    - script: dotnet test src/Nethermind/Nethermind.Evm.Test
      name: "Nethermind.Evm.Test"
    - script: dotnet test src/Nethermind/Nethermind.JsonRpc.Test
      name: "Nethermind.JsonRpc.Test"
    - script: dotnet test src/Nethermind/Nethermind.KeyStore.Test
      name: "Nethermind.KeyStore.Test"
    #- script: dotnet test src/Nethermind/Nethermind.LibSolc.Test
    #  name: "Nethermind.LibSolc.Test.Linux"
    #- script: dotnet test src/Nethermind/Nethermind.LibSolc.Test
    #  name: "Nethermind.LibSolc.Test.Osx"
    #  os: osx
    - script: dotnet test src/Nethermind/Nethermind.Mining.Test
      name: "Nethermind.Mining.Test"
    - script:
      - sudo apt-get install libsnappy-dev 
      - dotnet test src/Nethermind/Nethermind.Network.Test
      name: "Nethermind.Network.Test"
    - script: dotnet test src/Nethermind/Nethermind.Runner.Test
      name: "Nethermind.Runner.Test"
>>>>>>> 00e8b043
    - script: dotnet test src/Nethermind/Nethermind.Secp256k1.Test
      name: "Nethermind.Secp256k1.Test.Linux"
    - script: dotnet test src/Nethermind/Nethermind.Secp256k1.Test
      name: "Nethermind.Secp256k1.Test.Osx"
      os: osx
    # - script: dotnet test src/Nethermind/Nethermind.Store.Test
    #   name: "Nethermind.Store.Test"<|MERGE_RESOLUTION|>--- conflicted
+++ resolved
@@ -2,9 +2,7 @@
 mono: none
 dotnet: 2.1.402
 sudo: required
-<<<<<<< HEAD
 
-=======
 git:
   depth: 3
 notifications:
@@ -12,7 +10,6 @@
     rooms:
       - demerzelsolutions:hzD3lmq2hbUgHuLFxjCOvk6x#team
       - demerzelsolutions:hzD3lmq2hbUgHuLFxjCOvk6x#general
->>>>>>> 00e8b043
 jobs:
   include:
     # - stage: restore and build
@@ -25,57 +22,41 @@
     - stage: run tests
       script: dotnet test src/Nethermind/Ethereum.Basic.Test
       name: "Ethereum.Basic.Test"
-    # - script: dotnet test src/Nethermind/Ethereum.Blockchain.Block.Test
-    #   name: "Ethereum.Blockchain.Block.Test"
-    # - script: dotnet test src/Nethermind/Ethereum.Blockchain.Test
-    #   name: "Ethereum.Blockchain.Test"
-    # - script: dotnet test src/Nethermind/Ethereum.Difficulty.Test
-    #   name: "Ethereum.Difficulty.Test"
-    # - script: dotnet test src/Nethermind/Ethereum.HexPrefix.Test
-    #   name: "Ethereum.HexPrefix.Test"
-    # - script: dotnet test src/Nethermind/Ethereum.KeyAddress.Test
-    #   name: "Ethereum.KeyAddress.Test"
-    # - script: dotnet test src/Nethermind/Ethereum.PoW.Test
-    #   name: "Ethereum.PoW.Test"
-    # - script: dotnet test src/Nethermind/Ethereum.Rlp.Test
-    #   name: "Ethereum.Rlp.Test"
-    # - script: dotnet test src/Nethermind/Ethereum.Transaction.Test
-    #   name: "Ethereum.Transaction.Test"
-    # - script: dotnet test src/Nethermind/Ethereum.Transition.Test
-    #   name: "Ethereum.Transition.Test"
-    # - script: dotnet test src/Nethermind/Ethereum.Trie.Test
-    #   name: "Ethereum.Trie.Test"
-    # - script: dotnet test src/Nethermind/Ethereum.VM.Test
-    #   name: "Ethereum.VM.Test"
-    # - script: dotnet test src/Nethermind/Nethermind.Blockchain.Test
-    #   name: "Nethermind.Blockchain.Test"
-    # - script: dotnet test src/Nethermind/Nethermind.Config.Test
-    #   name: "Nethermind.Config.Test"
-    # - script: dotnet test src/Nethermind/Nethermind.Core.Test
-    #   name: "Nethermind.Core.Test"
-    # - script: dotnet test src/Nethermind/Nethermind.DataStreams.Test
-    #   name: "Nethermind.DataStreams.Test"
-    # - script: dotnet test src/Nethermind/Nethermind.Evm.Test
-    #   name: "Nethermind.Evm.Test"
-    # - script: dotnet test src/Nethermind/Nethermind.JsonRpc.Test
-    #   name: "Nethermind.JsonRpc.Test"
-    # - script: dotnet test src/Nethermind/Nethermind.KeyStore.Test
-    #   name: "Nethermind.KeyStore.Test"
-    - script: dotnet test src/Nethermind/Nethermind.Solc.Test
-      name: "Nethermind.Solc.Test.Linux"
-    - script: dotnet test src/Nethermind/Nethermind.Solc.Test
-      name: "Nethermind.Solc.Test.Osx"
+    - script: dotnet test src/Nethermind/Ethereum.Blockchain.Block.Test
+      name: "Ethereum.Blockchain.Block.Test"
+    - script: dotnet test src/Nethermind/Ethereum.Blockchain.Test
+      name: "Ethereum.Blockchain.Test"
+    - script: dotnet test src/Nethermind/Ethereum.Difficulty.Test
+      name: "Ethereum.Difficulty.Test"
+    - script: dotnet test src/Nethermind/Ethereum.HexPrefix.Test
+      name: "Ethereum.HexPrefix.Test"
+    - script: dotnet test src/Nethermind/Ethereum.KeyAddress.Test
+      name: "Ethereum.KeyAddress.Test"
+    - script: dotnet test src/Nethermind/Ethereum.PoW.Test
+      name: "Ethereum.PoW.Test"
+    - script: dotnet test src/Nethermind/Ethereum.Rlp.Test
+      name: "Ethereum.Rlp.Test"
+    - script: dotnet test src/Nethermind/Ethereum.Transaction.Test
+      name: "Ethereum.Transaction.Test"
+    - script: dotnet test src/Nethermind/Ethereum.Transition.Test
+      name: "Ethereum.Transition.Test"
+    - script: dotnet test src/Nethermind/Ethereum.Trie.Test
+      name: "Ethereum.Trie.Test"
+    - script: dotnet test src/Nethermind/Ethereum.VM.Test
+      name: "Ethereum.VM.Test"
+    - script: dotnet test src/Nethermind/Nethermind.Blockchain.Test
+      name: "Nethermind.Blockchain.Test"
+    - script: dotnet test src/Nethermind/Nethermind.Config.Test
+      name: "Nethermind.Config.Test"
+    - script: dotnet test src/Nethermind/Nethermind.Core.Test
+      name: "Nethermind.Core.Test"
+    - script: dotnet test src/Nethermind/Nethermind.DataStreams.Test
+      name: "Nethermind.DataStreams.Test"
+    - script: dotnet test src/Nethermind/Nethermind.Db.Test
+      name: "Nethermind.Db.Test.Linux"
+    - script: dotnet test src/Nethermind/Nethermind.Db.Test
+      name: "Nethermind.Db.Test.Osx"
       os: osx
-<<<<<<< HEAD
-    # - script: dotnet test src/Nethermind/Nethermind.Mining.Test
-    #   name: "Nethermind.Mining.Test"
-    # - script:
-    #   - sudo apt-get install libsnappy-dev 
-    #   - dotnet test src/Nethermind/Nethermind.Network.Test
-    #   name: "Nethermind.Network.Test"
-    # - script: dotnet test src/Nethermind/Nethermind.Runner.Test
-    #   name: "Nethermind.Runner.Test"
-=======
     - script: dotnet test src/Nethermind/Nethermind.Evm.Test
       name: "Nethermind.Evm.Test"
     - script: dotnet test src/Nethermind/Nethermind.JsonRpc.Test
@@ -95,11 +76,10 @@
       name: "Nethermind.Network.Test"
     - script: dotnet test src/Nethermind/Nethermind.Runner.Test
       name: "Nethermind.Runner.Test"
->>>>>>> 00e8b043
     - script: dotnet test src/Nethermind/Nethermind.Secp256k1.Test
       name: "Nethermind.Secp256k1.Test.Linux"
     - script: dotnet test src/Nethermind/Nethermind.Secp256k1.Test
       name: "Nethermind.Secp256k1.Test.Osx"
       os: osx
-    # - script: dotnet test src/Nethermind/Nethermind.Store.Test
-    #   name: "Nethermind.Store.Test"+    - script: dotnet test src/Nethermind/Nethermind.Store.Test
+      name: "Nethermind.Store.Test"