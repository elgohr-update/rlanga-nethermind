--- conflicted
+++ resolved
@@ -1,24 +1,11 @@
-<<<<<<< HEAD
 <img src="Nethermind.png" width="600">
 Full .NET Core Ethereum client.
+<img src="Nethermind.png" width="200">
 
 [gitter](https://gitter.im/nethermindeth/nethermind?utm_source=share-link&utm_medium=link&utm_campaign=share-link)
+# .NET Core Ethereum client
 
 [![Build Status](https://travis-ci.org/rlanga/nethermind.svg?branch=master)](https://travis-ci.org/rlanga/nethermind)
-=======
-<img src="Nethermind.png" width="200">
-
-# .NET Core Ethereum client
-
-[![Gitter](https://img.shields.io/gitter/room/nethermindeth/nethermind.svg)](https://gitter.im/nethermindeth/nethermind)
-[![Build Status](https://travis-ci.org/NethermindEth/nethermind.svg?branch=master)](https://travis-ci.org/NethermindEth/nethermind)
-[![GitHub release](https://img.shields.io/github/release/NethermindEth/nethermind.svg)](https://github.com/NethermindEth/nethermind/releases)
-
-## Download and run:
-[Windows](http://downloads.nethermind.io)<br/>
-[Linux](http://downloads.nethermind.io)<br/>
-[MacOS](http://downloads.nethermind.io)<br/>
->>>>>>> 1e3dba4a
 
 ## Build (Windows / Linux / MacOS)
 
@@ -34,34 +21,16 @@
 ### source and build
 
 ```
-<<<<<<< HEAD
 on Linux:
-sudo apt-get update
-sudo apt-get install libsnappy-dev
-sudo apt-get install libc6-dev
-sudo apt-get install libc6
-=======
+```
 sudo apt-get update && sudo apt-get install libsnappy-dev libc6-dev libc6
 ```
->>>>>>> 1e3dba4a
 
-then (any platform):
-
-git clone https://github.com/tkstanczak/nethermind.git
-cd nethermind/src/Nethermind
-git submodule update --init
-dotnet build
+on Mac:
+```
+brew install gmp
 ```
 
-<<<<<<< HEAD
-## mainnet sync (networking is very unstable, current version should not be considered secure or correct, do not use for anything but experimenting with the source code)
-
-//change paths in config.json to run on Linux / MacOS<br/>
-//change test node key to something random in config.json<br/>
-```
-cd src/Nethermind/Nethermind.Runner
-dotnet run --config configs//ropsten_windows_discovery.config.json
-=======
 on Windows:
 ```
 you may need to install https://support.microsoft.com/en-us/help/2977003/the-latest-supported-visual-c-downloads
@@ -74,37 +43,19 @@
 dotnet build -c Release
 cd Nethermind.Runner
 dotnet run
->>>>>>> 1e3dba4a
 ```
 
 ## Contributors welcome
-At Nethermind we are building an Open Source multiplatform Ethereum client implementation in .NET Core (running seamlessly both on Linux and Windows). Simultaneously our team works on Nethermind trading tools, analytics and decentralized exchange (0x relay).
+[![GitHub issues](https://img.shields.io/github/issues/nethermindeth/nethermind.svg)](https://github.com/NethermindEth/nethermind/issues)
+[![Gitter](https://img.shields.io/gitter/room/nethermindeth/nethermind.svg)](https://gitter.im/nethermindeth/nethermind)
+[![GitHub contributors](https://img.shields.io/github/contributors/nethermindeth/nethermind.svg)](https://github.com/NethermindEth/nethermind/graphs/contributors)
 
-Nethermind client can be used in your projects, when setting up private Ethereum networks or dApps. Nethermind is under development and below is the long list of items that are still to be implemented (and we would love to see open source contributions here). A full and up to date list will be maintained via [issues](https://github.com/NethermindEth/nethermind/issues)
+At Nethermind we are building an Open Source multiplatform Ethereum client implementation in .NET Core (running seamlessly on Linux, Windows and MacOS). Simultaneously our team works on Nethermind trading tools, analytics and decentralized exchange (0x relay).
 
-### networking / devp2p
-1) Implement light client implementation (LES protocol)
-2) Implement Warp sync protocol (from Parity - PAR protocol)
-3) Reverse engineer and implement discovery v5 protocol from Geth
-4) Implement eth63 sync protocol (geth fast sync)
-
-### consensus (both are funded on [Gitcoin](https://gitcoin.co/explorer?network=mainnet&idx_status=open&keywords=Nethermind,nethermind&order_by=-_val_usd_db))
-1) Implement Clique (PoA as in Rinkeby by Geth)
-2) Implement PoA as in Parity (integrate with Kivan network)
-
-### tools / private network
-1) Test sync processes with Hive tests
-
-### store / DB
-1) Tune RocksDB to limit memory usage (possibly remove dependency on RocksDB sharp and add our own wrapper around C++ library with PInvoke just for the functions we use)
-2) Further improve performance of RLP decoding / encoding by using Recyclable Memory Streams everywhere
-3) Implement pruning
-
-### research / future implementations
-1) implement sharding
-2) implement Casper
-3) support plasma cash
-4) state channels
+Nethermind client can be used in your projects, when setting up private Ethereum networks or dApps. Nethermind is under development and you find the open issues here [issues](https://github.com/NethermindEth/nethermind/issues)
 
 # Links
-http://nethermind.io/+http://nethermind.io/
+
+# License
+[![GitHub](https://img.shields.io/github/license/nethermindeth/nethermind.svg)](https://github.com/NethermindEth/nethermind/blob/master/LICENSE)
