<<<<<<< HEAD
﻿using System;
=======
﻿/*
 * Copyright (c) 2018 Demerzel Solutions Limited
 * This file is part of the Nethermind library.
 *
 * The Nethermind library is free software: you can redistribute it and/or modify
 * it under the terms of the GNU Lesser General Public License as published by
 * the Free Software Foundation, either version 3 of the License, or
 * (at your option) any later version.
 *
 * The Nethermind library is distributed in the hope that it will be useful,
 * but WITHOUT ANY WARRANTY; without even the implied warranty of
 * MERCHANTABILITY or FITNESS FOR A PARTICULAR PURPOSE. See the
 * GNU Lesser General Public License for more details.
 *
 * You should have received a copy of the GNU Lesser General Public License
 * along with the Nethermind. If not, see <http://www.gnu.org/licenses/>.
 */
>>>>>>> f6e959d3

namespace Nevermind.Core
{
    public interface ILogger
    {
        void Log(string text);
        void Debug(string text);
        void Error(string text, Exception ex = null);
    }
}<|MERGE_RESOLUTION|>--- conflicted
+++ resolved
@@ -1,6 +1,6 @@
-<<<<<<< HEAD
+
 ﻿using System;
-=======
+
 ﻿/*
  * Copyright (c) 2018 Demerzel Solutions Limited
  * This file is part of the Nethermind library.
@@ -18,7 +18,6 @@
  * You should have received a copy of the GNU Lesser General Public License
  * along with the Nethermind. If not, see <http://www.gnu.org/licenses/>.
  */
->>>>>>> f6e959d3
 
 namespace Nevermind.Core
 {
