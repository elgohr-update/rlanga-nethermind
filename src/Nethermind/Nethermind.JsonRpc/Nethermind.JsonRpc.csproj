--- conflicted
+++ resolved
@@ -19,15 +19,11 @@
       <Project>{E992EFB5-85F0-49B1-9C0B-6D3846A813A5}</Project>
       <Name>Nethermind.Evm</Name>
     </ProjectReference>
-<<<<<<< HEAD
     <ProjectReference Include="..\Nethermind.KeyStore\Nethermind.KeyStore.csproj">
       <Project>{31AFB372-BE97-4804-B2B9-AD4C515924B6}</Project>
       <Name>Nethermind.KeyStore</Name>
     </ProjectReference>
     <ProjectReference Include="..\Nethermind.Solc\Nethermind.Solc.csproj" />
-=======
-    <ProjectReference Include="..\Nethermind.LibSolc\Nethermind.LibSolc.csproj" />
     <ProjectReference Include="..\Nethermind.Wallet\Nethermind.Wallet.csproj" />
->>>>>>> 00e8b043
   </ItemGroup>
 </Project>