﻿<Project Sdk="Microsoft.NET.Sdk">
  <PropertyGroup>
    <TargetFramework>netcoreapp3.0</TargetFramework>
    <LangVersion>8.0</LangVersion>
  </PropertyGroup>
  <ItemGroup>
    <PackageReference Include="Newtonsoft.Json" Version="12.0.2" />
  </ItemGroup>
  <ItemGroup>
    <ProjectReference Include="..\Nethermind.Blockchain\Nethermind.Blockchain.csproj">
      <Project>{B1C9CF07-F89B-4F92-B8A5-F6949B9D3DA5}</Project>
      <Name>Nethermind.Blockchain</Name>
    </ProjectReference>
    <ProjectReference Include="..\Nethermind.Config\Nethermind.Config.csproj" />
    <ProjectReference Include="..\Nethermind.Core\Nethermind.Core.csproj">
      <Project>{5751C57B-9F2D-45DE-BCC2-42645B85E39E}</Project>
      <Name>Nethermind.Core</Name>
    </ProjectReference>
    <ProjectReference Include="..\Nethermind.Evm\Nethermind.Evm.csproj">
      <Project>{E992EFB5-85F0-49B1-9C0B-6D3846A813A5}</Project>
      <Name>Nethermind.Evm</Name>
    </ProjectReference>
<<<<<<< HEAD
    <ProjectReference Include="..\Nethermind.KeyStore\Nethermind.KeyStore.csproj">
      <Project>{31AFB372-BE97-4804-B2B9-AD4C515924B6}</Project>
      <Name>Nethermind.KeyStore</Name>
    </ProjectReference>
    <ProjectReference Include="..\Nethermind.Solc\Nethermind.Solc.csproj" />
=======
    <ProjectReference Include="..\Nethermind.Facade\Nethermind.Facade.csproj" />
    <ProjectReference Include="..\Nethermind.Network\Nethermind.Network.csproj" />
    <ProjectReference Include="..\Nethermind.PubSub\Nethermind.PubSub.csproj" />
>>>>>>> 644b64d0
    <ProjectReference Include="..\Nethermind.Wallet\Nethermind.Wallet.csproj" />
  </ItemGroup>
</Project><|MERGE_RESOLUTION|>--- conflicted
+++ resolved
@@ -20,17 +20,9 @@
       <Project>{E992EFB5-85F0-49B1-9C0B-6D3846A813A5}</Project>
       <Name>Nethermind.Evm</Name>
     </ProjectReference>
-<<<<<<< HEAD
-    <ProjectReference Include="..\Nethermind.KeyStore\Nethermind.KeyStore.csproj">
-      <Project>{31AFB372-BE97-4804-B2B9-AD4C515924B6}</Project>
-      <Name>Nethermind.KeyStore</Name>
-    </ProjectReference>
-    <ProjectReference Include="..\Nethermind.Solc\Nethermind.Solc.csproj" />
-=======
     <ProjectReference Include="..\Nethermind.Facade\Nethermind.Facade.csproj" />
     <ProjectReference Include="..\Nethermind.Network\Nethermind.Network.csproj" />
     <ProjectReference Include="..\Nethermind.PubSub\Nethermind.PubSub.csproj" />
->>>>>>> 644b64d0
     <ProjectReference Include="..\Nethermind.Wallet\Nethermind.Wallet.csproj" />
   </ItemGroup>
 </Project>